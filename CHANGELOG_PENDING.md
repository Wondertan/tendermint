# Unreleased Changes

## vX.X

Special thanks to external contributors on this release:

Friendly reminder: We have a [bug bounty program](https://hackerone.com/tendermint).

### BREAKING CHANGES

- CLI/RPC/Config
  - [pubsub/events] \#6634 The `ResultEvent.Events` field is now of type `[]abci.Event` preserving event order instead of `map[string][]string`. (@alexanderbez)
  - [config] \#5598 The `test_fuzz` and `test_fuzz_config` P2P settings have been removed. (@erikgrinaker)
  - [config] \#5728 `fast_sync = "v1"` is no longer supported (@melekes)
  - [cli] \#5772 `gen_node_key` prints JSON-encoded `NodeKey` rather than ID and does not save it to `node_key.json` (@melekes)
  - [cli] \#5777 use hyphen-case instead of snake_case for all cli commands and config parameters (@cmwaters)
  - [rpc] \#6019 standardise RPC errors and return the correct status code (@bipulprasad & @cmwaters)
  - [rpc] \#6168 Change default sorting to desc for `/tx_search` results (@melekes)
  - [cli] \#6282 User must specify the node mode when using `tendermint init` (@cmwaters)
  - [state/indexer] \#6382 reconstruct indexer, move txindex into the indexer package (@JayT106)
  - [cli] \#6372 Introduce `BootstrapPeers` as part of the new p2p stack. Peers to be connected on  startup (@cmwaters)
  - [config] \#6462 Move `PrivValidator` configuration out of `BaseConfig` into its own section. (@tychoish)
  - [rpc] \#6610 Add MaxPeerBlockHeight into /status rpc call (@JayT106)
  - [fastsync/rpc] \#6620 Add TotalSyncedTime & RemainingTime to SyncInfo in /status RPC  (@JayT106)
  - [rpc/grpc] \#6725 Mark gRPC in the RPC layer as deprecated.
  - [blockchain/v2] \#6730 Fast Sync v2 is deprecated, please use v0
<<<<<<< HEAD
  - [rpc] Add genesis_chunked method to support paginated and parallel fetching of large genesis documents.
  - [rpc] \#6813 Fix encoding of hash values in JSON parameters to consistently use hexadecimal. (@creachadair)
=======
>>>>>>> 69f6eee2
  - [rpc] \#6820 Update RPC methods to reflect changes in the p2p layer, disabling support for `UnsafeDialPeers` and `UnsafeDialPeers` when used with the new p2p layer, and changing the response format of the peer list in `NetInfo` for all users.

- Apps
  - [ABCI] \#6408 Change the `key` and `value` fields from `[]byte` to `string` in the `EventAttribute` type. (@alexanderbez)
  - [ABCI] \#5447 Remove `SetOption` method from `ABCI.Client` interface
  - [ABCI] \#5447 Reset `Oneof` indexes for  `Request` and `Response`.
  - [ABCI] \#5818 Use protoio for msg length delimitation. Migrates from int64 to uint64 length delimiters.
  - [ABCI] \#3546 Add `mempool_error` field to `ResponseCheckTx`. This field will contain an error string if Tendermint encountered an error while adding a transaction to the mempool. (@williambanfield)
  - [Version] \#6494 `TMCoreSemVer` has been renamed to `TMVersion`.
	- It is not required any longer to set ldflags to set version strings
  - [abci/counter] \#6684 Delete counter example app

- P2P Protocol

- Go API
  - [pubsub] \#6634 The `Query#Matches` method along with other pubsub methods, now accepts a `[]abci.Event` instead of `map[string][]string`. (@alexanderbez)
  - [p2p] \#6618 Move `p2p.NodeInfo` into `types` to support use of the SDK. (@tychoish)
  - [p2p] \#6583 Make `p2p.NodeID` and `p2p.NetAddress` exported types to support their use in the RPC layer. (@tychoish)
  - [node] \#6540 Reduce surface area of the `node` package by making most of the implementation details private. (@tychoish)
  - [p2p] \#6547 Move the entire `p2p` package and all reactor implementations into `internal`.  (@tychoish)
  - [libs/log] \#6534 Remove the existing custom Tendermint logger backed by go-kit. The logging interface, `Logger`, remains. Tendermint still provides a default logger backed by the performant zerolog logger. (@alexanderbez)
  - [libs/time] \#6495 Move types/time to libs/time to improve consistency. (@tychoish)
  - [mempool] \#6529 The `Context` field has been removed from the `TxInfo` type. `CheckTx` now requires a `Context` argument. (@alexanderbez)
  - [abci/client, proxy] \#5673 `Async` funcs return an error, `Sync` and `Async` funcs accept `context.Context` (@melekes)
  - [p2p] Remove unused function `MakePoWTarget`. (@erikgrinaker)
  - [libs/bits] \#5720 Validate `BitArray` in `FromProto`, which now returns an error (@melekes)
  - [proto/p2p] Rename `DefaultNodeInfo` and `DefaultNodeInfoOther` to `NodeInfo` and `NodeInfoOther` (@erikgrinaker)
  - [proto/p2p] Rename `NodeInfo.default_node_id` to `node_id` (@erikgrinaker)
  - [libs/os] Kill() and {Must,}{Read,Write}File() functions have been removed. (@alessio)
  - [store] \#5848 Remove block store state in favor of using the db iterators directly (@cmwaters)
  - [state] \#5864 Use an iterator when pruning state (@cmwaters)
  - [types] \#6023 Remove `tm2pb.Header`, `tm2pb.BlockID`, `tm2pb.PartSetHeader` and `tm2pb.NewValidatorUpdate`.
	- Each of the above types has a `ToProto` and `FromProto` method or function which replaced this logic.
  - [light] \#6054 Move `MaxRetryAttempt` option from client to provider.
	- `NewWithOptions` now sets the max retry attempts and timeouts (@cmwaters)
  - [all] \#6077 Change spelling from British English to American (@cmwaters)
	- Rename "Subscription.Cancelled()" to "Subscription.Canceled()" in libs/pubsub
	- Rename "behaviour" pkg to "behavior" and internalized it in blockchain v2
  - [rpc/client/http] \#6176 Remove `endpoint` arg from `New`, `NewWithTimeout` and `NewWithClient` (@melekes)
  - [rpc/client/http] \#6176 Unexpose `WSEvents` (@melekes)
  - [rpc/jsonrpc/client/ws_client] \#6176 `NewWS` no longer accepts options (use `NewWSWithOptions` and `OnReconnect` funcs to configure the client) (@melekes)
  - [internal/libs] \#6366 Move `autofile`, `clist`,`fail`,`flowrate`, `protoio`, `sync`, `tempfile`, `test` and `timer` lib packages to an internal folder
  - [libs/rand] \#6364 Remove most of libs/rand in favour of standard lib's `math/rand` (@liamsi)
  - [mempool] \#6466 The original mempool reactor has been versioned as `v0` and moved to a sub-package under the root `mempool` package.
	Some core types have been kept in the `mempool` package such as `TxCache` and it's implementations, the `Mempool` interface itself
	and `TxInfo`. (@alexanderbez)
  - [crypto/sr25519] \#6526 Do not re-execute the Ed25519-style key derivation step when doing signing and verification.  The derivation is now done once and only once.  This breaks `sr25519.GenPrivKeyFromSecret` output compatibility. (@Yawning)
  - [types] \#6627 Move `NodeKey` to types to make the type public.
  - [config] \#6627 Extend `config` to contain methods `LoadNodeKeyID` and `LoadorGenNodeKeyID`
  - [blocksync] \#6755 Rename `FastSync` and `Blockchain` package to `BlockSync`
	(@cmwaters)

- Blockchain Protocol

- Data Storage
  - [store/state/evidence/light] \#5771 Use an order-preserving varint key encoding (@cmwaters)
  - [mempool] \#6396 Remove mempool's write ahead log (WAL), (previously unused by the tendermint code). (@tychoish)
  - [state] \#6541 Move pruneBlocks from consensus/state to state/execution. (@JayT106)

- Tooling
  - [tools] \#6498 Set OS home dir to instead of the hardcoded PATH. (@JayT106)
  - [cli/indexer] \#6676 Reindex events command line tooling. (@JayT106)

### FEATURES

- [config] Add `--mode` flag and config variable. See [ADR-52](https://github.com/tendermint/tendermint/blob/master/docs/architecture/adr-052-tendermint-mode.md) @dongsam
- [rpc] \#6329 Don't cap page size in unsafe mode (@gotjoshua, @cmwaters)
- [pex] \#6305 v2 pex reactor with backwards compatability. Introduces two new pex messages to
  accomodate for the new p2p stack. Removes the notion of seeds and crawling. All peer
  exchange reactors behave the same. (@cmwaters)
- [crypto] \#6376 Enable sr25519 as a validator key
- [mempool] \#6466 Introduction of a prioritized mempool. (@alexanderbez)
  - `Priority` and `Sender` have been introduced into the `ResponseCheckTx` type, where the `priority` will determine the prioritization of
  the transaction when a proposer reaps transactions for a block proposal. The `sender` field acts as an index.
  - Operators may toggle between the legacy mempool reactor, `v0`, and the new prioritized reactor, `v1`, by setting the
  `mempool.version` configuration, where `v1` is the default configuration.
  - Applications that do not specify a priority, i.e. zero, will have transactions reaped by the order in which they are received by the node.
  - Transactions are gossiped in FIFO order as they are in `v0`.
- [config/indexer] \#6411 Introduce support for custom event indexing data sources, specifically PostgreSQL. (@JayT106)
- [fastsync/event] \#6619 Emit fastsync status event when switching consensus/fastsync (@JayT106)
- [statesync/event] \#6700 Emit statesync status start/end event (@JayT106)

### IMPROVEMENTS

- [libs/log] Console log formatting changes as a result of \#6534 and \#6589. (@tychoish)
- [statesync] \#6566 Allow state sync fetchers and request timeout to be configurable. (@alexanderbez)
- [types] \#6478 Add `block_id` to `newblock` event (@jeebster)
- [crypto/ed25519] \#5632 Adopt zip215 `ed25519` verification. (@marbar3778)
- [crypto/ed25519] \#6526 Use [curve25519-voi](https://github.com/oasisprotocol/curve25519-voi) for `ed25519` signing and verification. (@Yawning)
- [crypto/sr25519] \#6526 Use [curve25519-voi](https://github.com/oasisprotocol/curve25519-voi) for `sr25519` signing and verification. (@Yawning)
- [privval] \#5603 Add `--key` to `init`, `gen_validator`, `testnet` & `unsafe_reset_priv_validator` for use in generating `secp256k1` keys.
- [privval] \#5725 Add gRPC support to private validator.
- [privval] \#5876 `tendermint show-validator` will query the remote signer if gRPC is being used (@marbar3778)
- [abci/client] \#5673 `Async` requests return an error if queue is full (@melekes)
- [mempool] \#5673 Cancel `CheckTx` requests if RPC client disconnects or times out (@melekes)
- [abci] \#5706 Added `AbciVersion` to `RequestInfo` allowing applications to check ABCI version when connecting to Tendermint. (@marbar3778)
- [blockchain/v1] \#5728 Remove in favor of v2 (@melekes)
- [blockchain/v0] \#5741 Relax termination conditions and increase sync timeout (@melekes)
- [cli] \#5772 `gen_node_key` output now contains node ID (`id` field) (@melekes)
- [blockchain/v2] \#5774 Send status request when new peer joins (@melekes)
- [consensus] \#5792 Deprecates the `time_iota_ms` consensus parameter, to reduce the bug surface. The parameter is no longer used. (@valardragon)
- [store] \#5888 store.SaveBlock saves using batches instead of transactions for now to improve ACID properties. This is a quick fix for underlying issues around tm-db and ACID guarantees. (@githubsands)
- [consensus] \#5987 Remove `time_iota_ms` from consensus params. Merge `tmproto.ConsensusParams` and `abci.ConsensusParams`. (@marbar3778)
- [types] \#5994 Reduce the use of protobuf types in core logic. (@marbar3778)
  - `ConsensusParams`, `BlockParams`, `ValidatorParams`, `EvidenceParams`, `VersionParams`, `sm.Version` and `version.Consensus` have become native types. They still utilize protobuf when being sent over the wire or written to disk.
- [rpc/client/http] \#6163 Do not drop events even if the `out` channel is full (@melekes)
- [node] \#6059 Validate and complete genesis doc before saving to state store (@silasdavis)
- [state] \#6067 Batch save state data (@githubsands & @cmwaters)
- [crypto] \#6120 Implement batch verification interface for ed25519 and sr25519. (@marbar3778)
- [types] \#6120 use batch verification for verifying commits signatures.
  - If the key type supports the batch verification API it will try to batch verify. If the verification fails we will single verify each signature.
- [privval/file] \#6185 Return error on `LoadFilePV`, `LoadFilePVEmptyState`. Allows for better programmatic control of Tendermint.
- [privval] \#6240 Add `context.Context` to privval interface.
- [rpc] \#6265 set cache control in http-rpc response header (@JayT106)
- [statesync] \#6378 Retry requests for snapshots and add a minimum discovery time (5s) for new snapshots.
- [node/state] \#6370 graceful shutdown in the consensus reactor (@JayT106)
- [crypto/merkle] \#6443 Improve HashAlternatives performance (@cuonglm)
- [crypto/merkle] \#6513 Optimize HashAlternatives (@marbar3778)
- [p2p/pex] \#6509 Improve addrBook.hash performance (@cuonglm)
- [consensus/metrics] \#6549 Change block_size gauge to a histogram for better observability over time (@marbar3778)
- [statesync] \#6587 Increase chunk priority and re-request chunks that don't arrive (@cmwaters)
- [state/privval] \#6578 No GetPubKey retry beyond the proposal/voting window (@JayT106)
- [rpc] \#6615 Add TotalGasUsed to block_results response (@crypto-facs)
- [cmd/tendermint/commands] \#6623 replace `$HOME/.some/test/dir` with `t.TempDir` (@tanyabouman)

### BUG FIXES

- [privval] \#5638 Increase read/write timeout to 5s and calculate ping interval based on it (@JoeKash)
- [blockchain/v1] [\#5701](https://github.com/tendermint/tendermint/pull/5701) Handle peers without blocks (@melekes)
- [blockchain/v1] \#5711 Fix deadlock (@melekes)
- [evidence] \#6375 Fix bug with inconsistent LightClientAttackEvidence hashing (cmwaters)
- [rpc] \#6507 Ensure RPC client can handle URLs without ports (@JayT106)
- [statesync] \#6463 Adds Reverse Sync feature to fetch historical light blocks after state sync in order to verify any evidence (@cmwaters)
- [fastsync] \#6590 Update the metrics during fast-sync (@JayT106)
- [gitignore] \#6668 Fix gitignore of abci-cli (@tanyabouman)<|MERGE_RESOLUTION|>--- conflicted
+++ resolved
@@ -24,11 +24,8 @@
   - [fastsync/rpc] \#6620 Add TotalSyncedTime & RemainingTime to SyncInfo in /status RPC  (@JayT106)
   - [rpc/grpc] \#6725 Mark gRPC in the RPC layer as deprecated.
   - [blockchain/v2] \#6730 Fast Sync v2 is deprecated, please use v0
-<<<<<<< HEAD
   - [rpc] Add genesis_chunked method to support paginated and parallel fetching of large genesis documents.
   - [rpc] \#6813 Fix encoding of hash values in JSON parameters to consistently use hexadecimal. (@creachadair)
-=======
->>>>>>> 69f6eee2
   - [rpc] \#6820 Update RPC methods to reflect changes in the p2p layer, disabling support for `UnsafeDialPeers` and `UnsafeDialPeers` when used with the new p2p layer, and changing the response format of the peer list in `NetInfo` for all users.
 
 - Apps
