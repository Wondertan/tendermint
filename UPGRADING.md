--- conflicted
+++ resolved
@@ -104,14 +104,13 @@
 
 Mark gRPC in the RPC layer as deprecated and to be removed in 0.36.
 
-<<<<<<< HEAD
 The encoding of hash values as parameters to RPC methods (such as `tx` and
 `broadcast_tx_commit`) was made consistent how hashes are encoded in the
 results, using hexadecimal digits.  Scripts or programs that issue JSON
 requests to the HTTP RPC service may need to be updated to encode hash
 parameters as hexadecimal digits (to match the results) rather than
 base64. URL-based requests are not affected by this changed.
-=======
+
 #### Peer Management Interface
 
 When running with the new P2P Layer, the methods `UnsafeDialSeeds` and
@@ -123,7 +122,7 @@
 method changes in this release to accommodate the different way that
 the new stack tracks data about peers. This change affects users of
 both stacks.
->>>>>>> 393a02a7
+
 
 ### Support for Custom Reactor and Mempool Implementations
 
